--- conflicted
+++ resolved
@@ -1,85 +1,5 @@
 from abangle.number import *
 import pytest
-<<<<<<< HEAD
-import tempfile
-
-@pytest.fixture
-def pdb_string(datadir):
-    return (datadir / 'pdb_str.txt').read_text()
-
-def test_AtomRecord_constructor_from_string(pdb_string):
-    atom_record = AtomRecord.from_string(pdb_string.splitlines()[0])
-    assert atom_record.atom == 'ATOM'
-    assert atom_record.atom_serial_number == 3338
-    assert atom_record.atom_name == 'N'
-    assert atom_record.alternate_location_indicator == ''
-    assert atom_record.residue_name == 'SER'
-    assert atom_record.chain_identifier == 'B'
-    assert atom_record.residue_sequence_number == 215
-    assert atom_record.insertion_code == ''
-    assert atom_record.x_coordinate == 6.364
-    assert atom_record.y_coordinate == 9.072
-    assert atom_record.z_coordinate == 33.809
-    assert atom_record.occupancy == 1.00
-    assert atom_record.element_symbol == 'N'  
-
-def test_AtomRecord_reset_attribute_chain_id(pdb_string):
-    atom_record = AtomRecord.from_string(pdb_string.splitlines()[0])
-    assert atom_record.chain_identifier == 'B'
-    atom_record.reset_attribute('chain_identifier', 'H')
-    assert atom_record.chain_identifier == 'H'
-
-def test_AtomRecord_reset_attribute_residue_sequence_number(pdb_string):
-    atom_record = AtomRecord.from_string(pdb_string.splitlines()[0])
-    assert atom_record.residue_sequence_number == 215
-    atom_record.reset_attribute('residue_sequence_number', 216)
-    assert atom_record.residue_sequence_number == 216
-
-def test_AtomRecord_reset_attribute_wrong_type(pdb_string):
-    atom_record = AtomRecord.from_string(pdb_string.splitlines()[0])
-    with pytest.raises(ValueError):
-        assert atom_record.residue_sequence_number == 215
-        atom_record.reset_attribute('residue_sequence_number', 'B')
-
-def test_AtomRecord_pdb_formatted_string(pdb_string):
-    atom_lines = [line for line in pdb_string.splitlines() if line.startswith('ATOM')]
-    records = [AtomRecord.from_string(line) for line in atom_lines]
-    assert all([
-        record.pdb_formatted_string.strip() == line.strip() # watch out for whitespace/\n chars at the end of string
-        for record, line in zip(records, atom_lines)
-    ])
-
-def test_AtomRecordCollection_from_records(pdb_string):
-    records = [
-        AtomRecord.from_string(line) 
-        for line in pdb_string.splitlines() 
-        if line.startswith('ATOM')
-    ]
-    record_collection = AtomRecordCollection.from_records('1PDB', records)
-    assert len(record_collection.records) == 21
-    assert record_collection.name == '1PDB'
-
-def test_AtomRecordCollection_indexed_sequence(datadir):
-    atom_record_collection = AtomRecordCollection.from_file(datadir / 'pdb_str.txt')
-    assert atom_record_collection.indexed_sequence == [('B_215_', 'S'), ('B_216_', 'C'), ('C_1_', 'D')]
-
-def test_AtomRecordCollection_create_key():
-    assert AtomRecordCollection._create_key('A', 105, 'A') == 'A_105_A'
-    assert AtomRecordCollection._create_key('B', 32, '') == 'B_32_'
-    assert AtomRecordCollection._create_key('A', 1, '') == 'A_1_'
-    assert AtomRecordCollection._create_key('L', 250, 'C') == 'L_250_C'
-
-def test_AtomRecordCollection_write_to_pdb(tmp_path, pdb_string, datadir):
-    atom_record_collection = AtomRecordCollection.from_file(datadir / 'pdb_str.txt')
-    d = tmp_path / "sub"
-    d.mkdir()
-    p = d / "test.pdb"
-    atom_record_collection.write_to_pdb(p)
-    assert p.read_text().splitlines() == [
-        line for line in pdb_string.splitlines() 
-        if line.startswith('ATOM')
-    ]
-=======
 from Bio.PDB.Structure import Structure
 
 @pytest.fixture
@@ -90,5 +10,4 @@
     assert isinstance(get_structure(shared_datadir, '1U8L.pdb'), Structure)
 
 def test_get_structure_sequence(structure):
-    assert True 
->>>>>>> eb0d4483
+    assert True 