--- conflicted
+++ resolved
@@ -1,265 +1,7 @@
-<<<<<<< HEAD
-"""Module contains logic for locating and renumbering Fv chains in PDB files"""
-
-import argparse
-=======
->>>>>>> eb0d4483
 import pathlib
 import argparse
 from typing import *
 from anarci import anarci
-<<<<<<< HEAD
-from dataclasses import dataclass
-
-aa_codes_3to1 = {
-        'ARG': 'R','HIS': 'H','LYS': 'K','ASP': 'D','GLU': 'E','SER': 'S', 'THR': 'T','ASN': 'N','GLN': 'Q','CYS': 'C',
-        'GLY': 'G','PRO': 'P','ALA': 'A','VAL': 'V','ILE': 'I','LEU': 'L','MET': 'M','PHE': 'F','TYR': 'Y','TRP': 'W'
-    }
-
-@dataclass
-class AtomRecord:
-    """Class for accessing, setting and formatting atom records in a pdb file."""
-    atom: str
-    atom_serial_number: str
-    atom_name: str
-    alternate_location_indicator: str
-    residue_name: str
-    chain_identifier: str
-    residue_sequence_number: str
-    insertion_code: str
-    x_coordinate: str
-    y_coordinate: str
-    z_coordinate: str
-    occupancy: str
-    temperature_factor: str
-    element_symbol: str
-    charge: str
-
-    def reset_attribute(self, attr: str, replacement: Any) -> None:
-        """Method allows you to edit the attributes of an atom corresponding to a single line in a pdb file.
-
-        Args:
-            attr (str): The attribute to be edited. 
-            replacement (Any): The replacement value.
-        """
-        assert attr in self.__dict__.keys(), 'Attribute could not be found'
-        correct_type = type(getattr(self, attr))
-        if not isinstance(replacement, correct_type):
-            try:
-                replacement = correct_type(replacement)
-            except ValueError:
-                raise ValueError(f'Could not cast {attr} to {correct_type}')
-        setattr(self, attr, replacement)
-        
-    @property
-    def pdb_formatted_string(self) -> str:
-        """Method for correctly formatting the attributes of an atom record for writing to a pdb file.
-
-        Returns:
-            str: A string representation of an atom that conforms to the pdb file format guide found
-            here http://www.wwpdb.org/documentation/file-format-content/format33/sect9.html#ATOM. 
-        """
-        return "{:6s}{:5d}  {:<3s}{:1s}{:3s} {:1s}{:4d}{:1s}   {:8.3f}{:8.3f}{:8.3f}{:6.2f}{:6.2f}          {:>2s}{:2s}\n".format(*self.__dict__.values()) #Code borrowed from https://cupnet.net/pdb-format/
-
-    @classmethod
-    def from_string(cls, raw: str) -> None:
-        """Method for constructing an AtomRecord object from a line in a pdb file.
-        Can be used in list comp i.e. '[AtomRecord.from_string(line) for line in pdb_file_handle.readlines()].
-
-        Args:
-            raw (str): A raw string representing one line in a pdb file.
-
-        Returns:
-            AtomRecord: An AtomRecord object.
-        """
-
-        assert raw.startswith('ATOM'), 'Line does not describe an atom'
-        
-        indices = {
-            'atom': (0,6),
-            'atom_serial_number': (6,11),
-            'atom_name': (12,16),
-            'alternate_location_indicator': (16,17),
-            'residue_name': (17,20),
-            'chain_identifier': (21,22),
-            'residue_sequence_number': (22,26),
-            'insertion_code': (26,27),
-            'x_coordinate': (30,38),
-            'y_coordinate': (38,46),
-            'z_coordinate': (46,54),
-            'occupancy': (54,60),
-            'temperature_factor': (60,66),
-            'element_symbol': (76,78),
-            'charge': (78,80)
-        }
-
-        attrib_types = (
-            str, int, str, str, str, str, int, str, float, float, float, float, float, str, str
-        )
-        
-        return cls(**{
-            key: new_type(raw[slice(*ind)].strip()) 
-            for (key, ind), new_type in zip(indices.items(), attrib_types)
-        })
-
-class AtomRecordCollection:
-    """Container for AtomRecord instances that allows convenient editing of multiple records simultaneously."""
-    def __init__(self, name: str, records: List[AtomRecord]) -> None:
-        self.name = name
-        self.records = records
-
-    def write_to_pdb(self, path: pathlib.Path) -> None:
-        """Method for writing atom records to a pdb file with correct formatting.
-
-        Args:
-            path (pathlib.Path): Output file path.
-        """
-
-        with open(path, 'w') as f:
-            for atom in self.records:
-                f.write(atom.pdb_formatted_string)
-
-    def _get_new_numbering(self) -> Tuple:
-        """Method generates new numbering for antibody Fv chains based on the chothia numbering scheme. 
-        Info on numbering can be found at https://www.ncbi.nlm.nih.gov/pmc/articles/PMC6198058/.
-
-        Raises:
-            NotImplementedError: Raised if anarci failed to find H and L Fv chains.
-
-        Returns:
-            Tuple: (
-                keys: Dictionary mapping concatenated chain, number, insertion code to residue (e.g. {'A_1_': 'T', ..., 'A_100_B': 'Y', ...}),
-                numbering: Nested data structure containing number mapped to residue (e.g. [((1, ' '), 'T'), ..., ((100, 'B'), 'Y'), ...]),
-                details: List of dictionaries containing details of the alignment e.g. start and end index of the chain in the query sequence, chain identifier etc
-            )
-        """
-        keys, residues = list(zip(*self.indexed_sequence))
-        sequence = ''.join(residues)
-        numbering, details, _ = anarci([(self.name, sequence)], scheme = 'chothia')
-        details, numbering = details[0], numbering[0] 
-        if not any(numbering):
-            raise NotImplementedError('Chains could not be renumbered')
-        assert len(numbering) == 2, 'Only one chain could be renumbered'
-        return keys, numbering, details
-
-    def _map_old_to_new_numbering(self) -> Dict:
-        """Method provides a dictionary to ensure new numbering is correctly applied to the appropriate AtomRecord. 
-        A unique key is generated for each residue containing its chain, number and insertion code. 
-        The start and end indices of the Fv chains are used to subset these keys and align them with the new numbering. 
-        The resulting dictionary can be used to look up the correct new number for each atom.
-
-        Raises:
-            ValueError: Raised if chain is not a recognised antibody chain.
-
-        Returns:
-            Dict: Dictionary mapping concatenated chain, number, insertion code to residue (e.g. {'A_1_': 'T', ..., 'A_100_B': 'Y', ...}).
-        """
-        old_keys, numbering, details = self._get_new_numbering()
-        key_map = []
-        for num, det in zip(numbering, details):
-            num = num[0]
-            
-            if det['chain_type'] in ('K', 'L', 'H'):
-                chain = 'L' if det['chain_type'] in ('K', 'L') else 'H' 
-            else:
-                raise ValueError('Chain type not recognized')
-            
-            new_keys = [
-                self._create_key(chain, str(n[0][0]), n[0][1]).strip()
-                for n in num 
-                if not n[1] == '-'
-            ]
-            key_map.extend(list(zip(old_keys[det['query_start']: det['query_end']], new_keys)))
-        
-        return dict(key_map)
-
-
-    def renumber_residues(self) -> None:
-        """Iterates through AtomRecord object and creates unique residue key. Key is then used to look up the.
-        new chain id, number and insertion code in new numbering scheme. New numbering is applied and records.
-        not in the Fv are dripped.
-        """
-        key_mapping = self._map_old_to_new_numbering()
-        for atom in self.records:
-            key = self._create_key(atom.chain_identifier, atom.residue_sequence_number, atom.insertion_code)
-            
-            if key in key_mapping:
-                chain, number, insertion_code = key_mapping[key].split('_')
-                replacement_attrs = zip(
-                    ['chain_identifier', 'residue_sequence_number', 'insertion_code'], 
-                    [chain, number, insertion_code]
-                )
-                
-                for attr, replacement in replacement_attrs:
-                    atom.reset_attribute(attr, replacement)
-        
-        self.records = [atom for atom in self.records if atom.chain_identifier in ('H', 'L')]
-
-    @property
-    def indexed_sequence(self) -> List[Tuple]:
-        """Method iterates through alpha carbon records to create mapping between residue key: residue e.g. [..., ('A_100_A', 'G'), ('A_100_B', 'H')].
-
-        Returns:
-            List[Tuple]: List of residues mapped to their unique residue key.
-        """
-
-        return [
-            (self._create_key(atom.chain_identifier, atom.residue_sequence_number, atom.insertion_code), aa_codes_3to1[atom.residue_name])
-            for atom in self.records
-            if atom.atom_name == 'CA' # only use alpha carbon
-        ]
-
-    @classmethod
-    def from_file(cls, path: pathlib.Path) -> None:
-        """Class method for reading in a collection of AtomRecords from a pdb file path and returning an AtomRecordCollection instance.
-
-        Args:
-            path (pathlib.Path): Path to pdb file e.g. 'data/pdb_files/1U8L.pdb'.
-
-        Returns:
-            AtomRecordCollection.
-        """
-        
-        if not isinstance(path, pathlib.Path):
-            path = pathlib.Path(path)
-
-        return cls(
-            path.stem, [
-            AtomRecord.from_string(line) 
-            for line in path.read_text().splitlines() 
-            if line.startswith('ATOM')
-        ])
-    
-    @classmethod
-    def from_records(cls, name: str, records: List[AtomRecord]) -> None:
-        """Class method for creating an AtomRecordCollection instance from a list of AtomRecords.
-
-        Args:
-            name (str): Name of the structure the AtomRecords belong to.
-            records (List[AtomRecord]): A list of AtomRecord instances belonging to a single pdb structure.
-
-        Returns:
-            AtomRecordCollection.
-        """
-        return cls(name, records)
-
-    @staticmethod
-    def _create_key(chain: str, number: int, insertion_code: str) -> str:
-        """Method for creating a key for each AtomRecord that can be used to look up the correct number when renumbering Fv chains.
-
-        Args:
-            chain (str): Chain identifier e.g. 'A'.
-            number (int): Residue number e.g. 100.
-            insertion_code (str): e.g. 'B' or ''.
-
-        Returns:
-            str: Unique residue key e.g. 'A_100_B'.
-        """
-        return '_'.join([chain, str(number), insertion_code])
-    
-    def __repr__(self) -> str:
-        return f'{len(self.records)} records from structure {self.name}'
-=======
 from fastcore.basics import Str
 from fastcore.xtras import dict2obj
 
@@ -382,7 +124,6 @@
 
 class FvSelect(Select):
     """Sublassess Select so that only residues in the Fv will be written to disk
->>>>>>> eb0d4483
 
     Args:
         Select ([type]): [description]
@@ -425,9 +166,5 @@
         write_pdb(str(outpath), structure)
         
 if __name__ == '__main__':
-<<<<<<< HEAD
-    pass
-=======
     exit(main())
-    
->>>>>>> eb0d4483
+    